--------------------------------------------------------------
--------------------------------------------------------------
include( "IconSupport" );
include( "InstanceManager" );
include( "SupportFunctions" );

local m_sortTable;

local eCity  = 0;
local eTurns = 1;

local m_SortMode = eTurns;
local m_bSortReverse = false;

local m_ArtistIM = InstanceManager:new( "GPInstance", "Root", Controls.ArtistStack );
local m_DignitaryIM = InstanceManager:new( "GPInstance", "Root", Controls.DignitaryStack ); -- JFD CID
local m_DiplomatIM = InstanceManager:new( "GPInstance", "Root", Controls.DiplomatStack ); -- Gazebo CSD
local m_DoctorIM = InstanceManager:new( "GPInstance", "Root", Controls.DoctorStack ); -- JFD CID
local m_EngineerIM = InstanceManager:new( "GPInstance", "Root", Controls.EngineerStack );
local m_MagistrateIM = InstanceManager:new( "GPInstance", "Root", Controls.MagistrateStack ); -- JFD CID
local m_MerchantIM = InstanceManager:new( "GPInstance", "Root", Controls.MerchantStack );
local m_MusicianIM = InstanceManager:new( "GPInstance", "Root", Controls.MusicianStack );
local m_ScientistIM = InstanceManager:new( "GPInstance", "Root", Controls.ScientistStack );
local m_ProphetIM = InstanceManager:new( "GPInstance", "Root", Controls.ProphetStack ); -- JFD Piety
local m_WriterIM = InstanceManager:new( "GPInstance", "Root", Controls.WriterStack );

-------------------------------------------------
-------------------------------------------------
function ShowHideHandler( bIsHide )
	if( not bIsHide ) then
		UpdateDisplay();
	end
end
ContextPtr:SetShowHideHandler( ShowHideHandler );


-------------------------------------------------
-------------------------------------------------
function OnClose( )
	ContextPtr:SetHide( true );
	Events.OpenInfoCorner( InfoCornerID.None );
end
Controls.CloseButton:RegisterCallback( Mouse.eLClick, OnClose );


----------------------------------------------------------------
-- Key Down Processing
----------------------------------------------------------------
function InputHandler( uiMsg, wParam, lParam )
	if uiMsg == KeyEvents.KeyDown then
		if wParam == Keys.VK_ESCAPE then
			OnClose();
			return true;
		end
	end
end
ContextPtr:SetInputHandler( InputHandler );

-------------------------------------------------
-------------------------------------------------
function OnChangeEvent()
	if( ContextPtr:IsHidden() == false ) then
		UpdateDisplay();
	end
end
Events.SerialEventGameDataDirty.Add( OnChangeEvent );
Events.SerialEventCityInfoDirty.Add( OnChangeEvent );
Events.GameplaySetActivePlayer.Add( OnChangeEvent );

-------------------------------------------------
-------------------------------------------------
function UpdateDisplay()
	m_SortTable = {};

	local pPlayer = Players[Game:GetActivePlayer()];
	local pCity;
	local cityName;
	local instance;

	local bArtistFound = false;
	local bDignitaryFound = false; -- JFD CID
	local bDiplomatFound = false; -- Gazebo CSD
	local bDoctorFound = false; -- JFD CID
	local bEngineerFound = false;
	local bMagistrateFound = false; -- JFD CID
	local bMerchantFound = false;
	local bMusicianFound = false; 
	local bProphetFound = false; -- JFD Piety
	local bScientistFound = false;
	local bWriterFound = false;

	local iRate;
	local iThreshold;
	local iNumTurns;
	local iProgress;

	m_ArtistIM:ResetInstances();
	m_DignitaryIM:ResetInstances(); -- JFD CID
	m_DiplomatIM:ResetInstances(); -- Gazebo CSD
	m_DoctorIM:ResetInstances(); -- JFD CID
	m_EngineerIM:ResetInstances();
	m_MagistrateIM:ResetInstances(); -- JFD CID
	m_MerchantIM:ResetInstances();
	m_MusicianIM:ResetInstances();
	m_ScientistIM:ResetInstances();
	m_ProphetIM:ResetInstances(); -- JFD Piety
	m_WriterIM:ResetInstances();

	if (checkIfGP(pPlayer)) then
		for pSpecialistInfo in GameInfo.Specialists() do	
			local iSpecialistIndex =  pSpecialistInfo.ID;
			for pCity in pPlayer:Cities() do
				if (checkIfSpecialist(pPlayer, pSpecialistInfo, pCity)) then
					if (pSpecialistInfo.Type == "SPECIALIST_ARTIST") then
						instance = m_ArtistIM:GetInstance();
						bArtistFound = true;
					elseif (pSpecialistInfo.Type == "SPECIALIST_CIVIL_SERVANT") then -- Gazebo CSD
						instance = m_DiplomatIM:GetInstance();
						bDiplomatFound = true;
					elseif (pSpecialistInfo.Type == "SPECIALIST_JFD_DIGNITARY") then -- JFD CID
						instance = m_DignitaryIM:GetInstance();
						bDignitaryFound = true;
					elseif (pSpecialistInfo.Type == "SPECIALIST_JFD_DOCTOR") then -- JFD CID
						instance = m_DoctorIM:GetInstance();
						bDoctorFound = true;
					elseif (pSpecialistInfo.Type == "SPECIALIST_ENGINEER") then
						instance = m_EngineerIM:GetInstance();
						bEngineerFound = true;
					elseif (pSpecialistInfo.Type == "SPECIALIST_JFD_MAGISTRATE") then -- JFD CID
						instance = m_MagistrateIM:GetInstance();
						bMagistrateFound = true;
					elseif (pSpecialistInfo.Type == "SPECIALIST_MERCHANT") then
						instance = m_MerchantIM:GetInstance();
						bMerchantFound = true;
					elseif (pSpecialistInfo.Type == "SPECIALIST_JFD_MONK") then -- JFD Piety
						instance = m_ProphetIM:GetInstance();
						bProphetFound = true;
					elseif (pSpecialistInfo.Type == "SPECIALIST_MUSICIAN") then
						instance = m_MusicianIM:GetInstance();
						bMusicianFound = true;
					elseif (pSpecialistInfo.Type == "SPECIALIST_SCIENTIST") then
						instance = m_ScientistIM:GetInstance();
						bScientistFound = true;
					elseif (pSpecialistInfo.Type == "SPECIALIST_WRITER") then
						instance = m_WriterIM:GetInstance();
						bWriterFound = true;
					end		
							
					-- Vox Populi
					--iProgress = pCity:GetSpecialistGreatPersonProgress(iSpecialistIndex);	
					iProgress = pCity:GetSpecialistGreatPersonProgressTimes100(iSpecialistIndex);	
					if(iProgress>0) then 
						instance.Button:RegisterCallback( Mouse.eLClick, OnCityClick );
						instance.Button:RegisterCallback( Mouse.eRClick, OnCityRClick );
						instance.Button:SetVoids( pCity:GetX(), pCity:GetY() );
						
						local sortEntry = {};
						m_SortTable[ tostring( instance.Root ) ] = sortEntry;

						cityName = Locale.ConvertTextKey( pCity:GetNameKey() );
						sortEntry.name = cityName;
<<<<<<< HEAD
						TruncateString( instance.CityName, 78, sortEntry.name );
=======
						TruncateString( instance.CityName, 76, sortEntry.name );
>>>>>>> 7a9020ac

						local iUnitClass = GameInfo.UnitClasses[pSpecialistInfo.GreatPeopleUnitClass].ID
						-- Vox Populi
						--iThreshold = pCity:GetSpecialistUpgradeThreshold(iUnitClass);
						--iRate = getRateOfChange(pCity, pSpecialistInfo, pPlayer)
						iThreshold = pCity:GetSpecialistUpgradeThreshold(iUnitClass)*100;
						iRate = pCity:GetSpecialistRate(pSpecialistInfo.ID);
						-- Vox Populi END
						local iNumTurns;
						local strNumTurns;
						
						if(iRate == 0) then
							iNumTurns = -1;
							strNumTurns = "--";
						elseif(iRate > 0) then
							if ((iThreshold - iProgress) == iRate) then
								iNumTurns = 9999;
								strNumTurns = "--";
							else
								iNumTurns = math.ceil((iThreshold - iProgress)/iRate);
								strNumTurns = iNumTurns;
							end
						end

						--strTurns = Locale.ConvertTextKey( "TXT_KEY_GPLIST_TURNS", iRate, iNumTurns );
						-- Vox Populi
						--strTurns = Locale.ConvertTextKey( "TXT_KEY_GPLIST_TURNS", iRate );
						--strProgress = Locale.ConvertTextKey( "TXT_KEY_GPLIST_PROGRESS", iProgress, iThreshold, strNumTurns );
						if iRate == 0 then strTurns = "0"; else strTurns = string.format("%+4.1f", iRate/100); end
						strProgress = Locale.ConvertTextKey( "TXT_KEY_GPLIST_PROGRESS", string.format("%.1f", iProgress/100), iThreshold/100, strNumTurns );
						-- Vox Populi END
						sortEntry.turns = iNumTurns;

						instance.GPTurns:SetText( strTurns );
						instance.GPTurns:SetToolTipString( strProgress );
						instance.GPMeter:SetPercent( iProgress / iThreshold );
						instance.GPMeter:SetToolTipString( strProgress );

						instance.GPStack:CalculateSize();
						instance.GPStack:ReprocessAnchoring();
		
						sortEntry.cityID = pCity:GetID();
					end
				end
			end
		end
	end	

	--add great general at the end
	local fProgress  = pPlayer:GetCombatExperience();
	local fThreshold = pPlayer:GreatGeneralThreshold();
	local GGString = Locale.ConvertTextKey("TXT_KEY_GREAT_GENERAL_PROGRESS", fProgress, fThreshold);
	Controls.GGMeter:SetToolTipString( GGString );
	Controls.GGLabel:SetToolTipString( GGString );
	Controls.GGMeter:SetPercent( fProgress / fThreshold );
	
	
	local fProgress  = pPlayer:GetNavalCombatExperience();
	local fThreshold = pPlayer:GreatAdmiralThreshold();
	local GGString = Locale.ConvertTextKey("TXT_KEY_GREAT_GENERAL_PROGRESS", fProgress, fThreshold);
	Controls.GAMeter:SetToolTipString( GGString );
	Controls.GALabel:SetToolTipString( GGString );
	Controls.GAMeter:SetPercent( fProgress / fThreshold );

	Controls.ArtistStack:SortChildren( SortFunction );
	Controls.DignitaryStack:SortChildren( SortFunction ); -- JFD CID
	Controls.DiplomatStack:SortChildren( SortFunction ); -- Gazebo CSD
	Controls.DoctorStack:SortChildren( SortFunction ); -- JFD CID
	Controls.EngineerStack:SortChildren( SortFunction );
	Controls.MagistrateStack:SortChildren( SortFunction ); -- JFD CID
	Controls.MerchantStack:SortChildren( SortFunction );
	Controls.MusicianStack:SortChildren( SortFunction );
	Controls.ScientistStack:SortChildren( SortFunction );
	Controls.ProphetStack:SortChildren( SortFunction ); -- JFD Piety
	Controls.WriterStack:SortChildren( SortFunction );

	Controls.ArtistHeader:SetHide( not bArtistFound );
	Controls.DignitaryHeader:SetHide( not bDignitaryFound ); -- JFD CID
	Controls.DiplomatHeader:SetHide( not bDiplomatFound ); -- Gazebo CSD
	Controls.DoctorHeader:SetHide( not bDoctorFound ); -- JFD CID
	Controls.EngineerHeader:SetHide( not bEngineerFound );
	Controls.MagistrateHeader:SetHide( not bMagistrateFound ); -- JFD CID
	Controls.MerchantHeader:SetHide( not bMerchantFound );
	Controls.MusicianHeader:SetHide( not bMusicianFound );
	Controls.ScientistHeader:SetHide( not bScientistFound );
	Controls.ProphetHeader:SetHide( not bProphetFound ); -- JFD Piety
	Controls.WriterHeader:SetHide( not bWriterFound );

	Controls.ArtistStack:CalculateSize();
	Controls.ArtistStack:ReprocessAnchoring();
	Controls.DignitaryStack:CalculateSize();  -- JFD CID
	Controls.DignitaryStack:CalculateSize();  -- JFD CID
	Controls.DiplomatStack:CalculateSize();  -- Gazebo CSD
	Controls.DiplomatStack:CalculateSize();  -- Gazebo CSD
	Controls.DoctorStack:CalculateSize();  -- JFD CID
	Controls.DoctorStack:CalculateSize();  -- JFD CID
	Controls.EngineerStack:CalculateSize();
	Controls.EngineerStack:ReprocessAnchoring();
	Controls.MagistrateStack:CalculateSize(); -- JFD CID
	Controls.MagistrateStack:ReprocessAnchoring(); -- JFD CID
	Controls.MerchantStack:CalculateSize();
	Controls.MerchantStack:ReprocessAnchoring();
	Controls.MusicianStack:CalculateSize();
	Controls.MusicianStack:ReprocessAnchoring();
	Controls.ScientistStack:CalculateSize();
	Controls.ScientistStack:ReprocessAnchoring();
	Controls.ProphetStack:CalculateSize(); -- JFD Piety
	Controls.ProphetStack:ReprocessAnchoring(); -- JFD Piety
	Controls.WriterStack:CalculateSize();
	Controls.WriterStack:ReprocessAnchoring();

	Controls.MainStack:CalculateSize();
	Controls.MainStack:ReprocessAnchoring();

	Controls.ScrollPanel:CalculateInternalSize();
	Controls.ScrollPanel:ReprocessAnchoring();
end

-------------------------------------------------
-------------------------------------------------
--check if player has any GPs being built
function checkIfGP(player) 
	for pCity in player:Cities() do
		for pSpecialistInfo in GameInfo.Specialists() do	
			local iSpecialistIndex =  pSpecialistInfo.ID;			
			local iProgress = pCity:GetSpecialistGreatPersonProgress(iSpecialistIndex);	
			if(iProgress>0) then
				return true;
			end
		end
	end
	return false;
end

-------------------------------------------------
-------------------------------------------------
--check if player has any of a specific Specialist being built
function checkIfSpecialist(player, specialist, city) 
	local iSpecialistIndex =  specialist.ID;			
	local iProgress = city:GetSpecialistGreatPersonProgress(iSpecialistIndex);	
	if(iProgress>0) then
		return true;
	end
	return false;
end

-------------------------------------------------
-------------------------------------------------
--given a city and GP, returns the progress per turn
function getRateOfChange(city, specialistInfo, player)
	local iGPPChange = city:GetSpecialistRate(specialistInfo.ID);
	if iGPPChange > 0 then
		return math.floor(iGPPChange/100);
	else
		return 0;
	end
end

-------------------------------------------------
-------------------------------------------------
function OnArtistToggle()
	local bWasHidden = Controls.ArtistStack:IsHidden();
	Controls.ArtistStack:SetHide( not bWasHidden );
	if( bWasHidden ) then
		Controls.ArtistToggle:LocalizeAndSetText("TXT_KEY_GP_ARTIST_DETAILS_COLLAPSE");
	else
		Controls.ArtistToggle:LocalizeAndSetText("TXT_KEY_GP_ARTIST_DETAILS");
	end
	Controls.MainStack:CalculateSize();
	Controls.MainStack:ReprocessAnchoring();
	Controls.ScrollPanel:CalculateInternalSize();
	Controls.ScrollPanel:ReprocessAnchoring();
end
Controls.ArtistToggle:RegisterCallback( Mouse.eLClick, OnArtistToggle );
-------------------------------------------------
-- JFD CID
-------------------------------------------------
function OnDignitaryToggle()
	local bWasHidden = Controls.DignitaryStack:IsHidden();
	Controls.DignitaryStack:SetHide( not bWasHidden );
	if( bWasHidden ) then
		Controls.DignitaryToggle:LocalizeAndSetText("TXT_KEY_GP_DIGNITARY_DETAILS_COLLAPSE");
	else
		Controls.DignitaryToggle:LocalizeAndSetText("TXT_KEY_GP_DIGNITARY_DETAILS");
	end
	Controls.MainStack:CalculateSize();
	Controls.MainStack:ReprocessAnchoring();
	Controls.ScrollPanel:CalculateInternalSize();
	Controls.ScrollPanel:ReprocessAnchoring();
end
Controls.DignitaryToggle:RegisterCallback( Mouse.eLClick, OnDignitaryToggle );
-------------------------------------------------
-- Gazebo CSD
-------------------------------------------------
function OnDiplomatToggle()
	local bWasHidden = Controls.DiplomatStack:IsHidden();
	Controls.DiplomatStack:SetHide( not bWasHidden );
	if( bWasHidden ) then
		Controls.DiplomatToggle:LocalizeAndSetText("TXT_KEY_GP_DIPLOMAT_DETAILS_COLLAPSE");
	else
		Controls.DiplomatToggle:LocalizeAndSetText("TXT_KEY_GP_DIPLOMAT_DETAILS");
	end
	Controls.MainStack:CalculateSize();
	Controls.MainStack:ReprocessAnchoring();
	Controls.ScrollPanel:CalculateInternalSize();
	Controls.ScrollPanel:ReprocessAnchoring();
end
Controls.DiplomatToggle:RegisterCallback( Mouse.eLClick, OnDiplomatToggle );
-------------------------------------------------
-- JFD CID
-------------------------------------------------
function OnDoctorToggle()
	local bWasHidden = Controls.DoctorStack:IsHidden();
	Controls.DoctorStack:SetHide( not bWasHidden );
	if( bWasHidden ) then
		Controls.DoctorToggle:LocalizeAndSetText("TXT_KEY_GP_DOCTOR_DETAILS_COLLAPSE");
	else
		Controls.DoctorToggle:LocalizeAndSetText("TXT_KEY_GP_DOCTOR_DETAILS");
	end
	Controls.MainStack:CalculateSize();
	Controls.MainStack:ReprocessAnchoring();
	Controls.ScrollPanel:CalculateInternalSize();
	Controls.ScrollPanel:ReprocessAnchoring();
end
Controls.DoctorToggle:RegisterCallback( Mouse.eLClick, OnDoctorToggle );
-------------------------------------------------
-------------------------------------------------
function OnEngineerToggle()
	local bWasHidden = Controls.EngineerStack:IsHidden();
	Controls.EngineerStack:SetHide( not bWasHidden );
	if( bWasHidden ) then
		Controls.EngineerToggle:LocalizeAndSetText("TXT_KEY_GP_ENGINEER_DETAILS_COLLAPSE");
	else
		Controls.EngineerToggle:LocalizeAndSetText("TXT_KEY_GP_ENGINEER_DETAILS");
	end
	Controls.MainStack:CalculateSize();
	Controls.MainStack:ReprocessAnchoring();
	Controls.ScrollPanel:CalculateInternalSize();
	Controls.ScrollPanel:ReprocessAnchoring();
end
Controls.EngineerToggle:RegisterCallback( Mouse.eLClick, OnEngineerToggle );
-------------------------------------------------
-- JFD CID
-------------------------------------------------
function OnMagistrateToggle()
	local bWasHidden = Controls.MagistrateStack:IsHidden();
	Controls.MagistrateStack:SetHide( not bWasHidden );
	if( bWasHidden ) then
		Controls.MagistrateToggle:LocalizeAndSetText("TXT_KEY_GP_MAGISTRATE_DETAILS_COLLAPSE");
	else
		Controls.MagistrateToggle:LocalizeAndSetText("TXT_KEY_GP_MAGISTRATE_DETAILS");
	end
	Controls.MainStack:CalculateSize();
	Controls.MainStack:ReprocessAnchoring();
	Controls.ScrollPanel:CalculateInternalSize();
	Controls.ScrollPanel:ReprocessAnchoring();
end
Controls.MagistrateToggle:RegisterCallback( Mouse.eLClick, OnMagistrateToggle );
-------------------------------------------------
-------------------------------------------------
function OnMerchantToggle()
	local bWasHidden = Controls.MerchantStack:IsHidden();
	Controls.MerchantStack:SetHide( not bWasHidden );
	if( bWasHidden ) then
		Controls.MerchantToggle:LocalizeAndSetText("TXT_KEY_GP_MERCHANT_DETAILS_COLLAPSE");
	else
		Controls.MerchantToggle:LocalizeAndSetText("TXT_KEY_GP_MERCHANT_DETAILS");
	end
	Controls.MainStack:CalculateSize();
	Controls.MainStack:ReprocessAnchoring();
	Controls.ScrollPanel:CalculateInternalSize();
	Controls.ScrollPanel:ReprocessAnchoring();
end
Controls.MerchantToggle:RegisterCallback( Mouse.eLClick, OnMerchantToggle );

-------------------------------------------------
-------------------------------------------------
function OnMusicianToggle()
	local bWasHidden = Controls.MusicianStack:IsHidden();
	Controls.MusicianStack:SetHide( not bWasHidden );
	if( bWasHidden ) then
		Controls.MusicianToggle:LocalizeAndSetText("TXT_KEY_GP_MUSICIAN_DETAILS_COLLAPSE");
	else
		Controls.MusicianToggle:LocalizeAndSetText("TXT_KEY_GP_MUSICIAN_DETAILS");
	end
	Controls.MainStack:CalculateSize();
	Controls.MainStack:ReprocessAnchoring();
	Controls.ScrollPanel:CalculateInternalSize();
	Controls.ScrollPanel:ReprocessAnchoring();
end
Controls.MusicianToggle:RegisterCallback( Mouse.eLClick, OnMusicianToggle );

-------------------------------------------------
-------------------------------------------------
function OnScientistToggle()
	local bWasHidden = Controls.ScientistStack:IsHidden();
	Controls.ScientistStack:SetHide( not bWasHidden );
	if( bWasHidden ) then
		Controls.ScientistToggle:LocalizeAndSetText("TXT_KEY_GP_SCIENTIST_DETAILS_COLLAPSE");
	else
		Controls.ScientistToggle:LocalizeAndSetText("TXT_KEY_GP_SCIENTIST_DETAILS");
	end
	Controls.MainStack:CalculateSize();
	Controls.MainStack:ReprocessAnchoring();
	Controls.ScrollPanel:CalculateInternalSize();
	Controls.ScrollPanel:ReprocessAnchoring();
end
Controls.ScientistToggle:RegisterCallback( Mouse.eLClick, OnScientistToggle );
-------------------------------------------------
-- JFD Piety
-------------------------------------------------
function OnProphetToggle()
	local bWasHidden = Controls.ProphetStack:IsHidden();
	Controls.ProphetStack:SetHide( not bWasHidden );
	if( bWasHidden ) then
		Controls.ProphetToggle:LocalizeAndSetText("TXT_KEY_GP_PROPHET_DETAILS_COLLAPSE");
	else
		Controls.ProphetToggle:LocalizeAndSetText("TXT_KEY_GP_PROPHET_DETAILS");
	end
	Controls.MainStack:CalculateSize();
	Controls.MainStack:ReprocessAnchoring();
	Controls.ScrollPanel:CalculateInternalSize();
	Controls.ScrollPanel:ReprocessAnchoring();
end
Controls.ProphetToggle:RegisterCallback( Mouse.eLClick, OnProphetToggle );
-------------------------------------------------
-------------------------------------------------
function OnWriterToggle()
	local bWasHidden = Controls.WriterStack:IsHidden();
	Controls.WriterStack:SetHide( not bWasHidden );
	if( bWasHidden ) then
		Controls.WriterToggle:LocalizeAndSetText("TXT_KEY_GP_WRITER_DETAILS_COLLAPSE");
	else
		Controls.WriterToggle:LocalizeAndSetText("TXT_KEY_GP_WRITER_DETAILS");
	end
	Controls.MainStack:CalculateSize();
	Controls.MainStack:ReprocessAnchoring();
	Controls.ScrollPanel:CalculateInternalSize();
	Controls.ScrollPanel:ReprocessAnchoring();
end
Controls.WriterToggle:RegisterCallback( Mouse.eLClick, OnWriterToggle );

-------------------------------------------------
-------------------------------------------------
function SortFunction( a, b )
	local valueA, valueB;
	local entryA = m_SortTable[ tostring( a ) ];
	local entryB = m_SortTable[ tostring( b ) ];
	
	if (entryA == nil) or (entryB == nil) then 
		if entryA and (entryB == nil) then
			return false;
		elseif (entryA == nil) and entryB then
			return true;
		else
			if( m_bSortReverse ) then
				return tostring(a) > tostring(b); -- gotta do something deterministic
			else
				return tostring(a) < tostring(b); -- gotta do something deterministic
			end
		end
	else
		if( m_SortMode == eCity ) then
			valueA = entryA.name;
			valueB = entryB.name;
		elseif( m_SortMode == eTurns ) then
			valueA = entryA.turns;
			valueB = entryB.turns;
			if (valueA == -1) then
				valueA = 9999;
			end
			if (valueB == -1) then
				valueB = 9999;
			end
		end
		
		if( valueA == valueB ) then
			valueA = entryA.cityID;
			valueB = entryB.cityID;
		end
		
		if( m_bSortReverse ) then
			return valueA > valueB;
		else
			return valueA < valueB;
		end
	end
end

-------------------------------------------------
-------------------------------------------------
function OnSort( type )
	if( m_SortMode == type ) then
		m_bSortReverse = not m_bSortReverse;
	else
		m_bSortReverse = false;
	end

	m_SortMode = type;
	Controls.ArtistStack:SortChildren( SortFunction );
	Controls.DignitaryStack:SortChildren( SortFunction ); -- JFD CID
	Controls.DiplomatStack:SortChildren( SortFunction ); -- Gazebo CSD
	Controls.DoctorStack:SortChildren( SortFunction ); -- JFD CID
	Controls.EngineerStack:SortChildren( SortFunction ); 
	Controls.MagistrateStack:SortChildren( SortFunction ); -- JFD CID
	Controls.MerchantStack:SortChildren( SortFunction ); 
	Controls.MusicianStack:SortChildren( SortFunction );
	Controls.ScientistStack:SortChildren( SortFunction );
	Controls.ProphetStack:SortChildren( SortFunction ); -- JFD Piety
	Controls.WriterStack:SortChildren( SortFunction );
end
Controls.SortCity:RegisterCallback( Mouse.eLClick, OnSort );
Controls.SortTurns:RegisterCallback( Mouse.eLClick, OnSort );
Controls.SortCity:SetVoid1( eCity );
Controls.SortTurns:SetVoid1( eTurns );

-------------------------------------------------
-------------------------------------------------
function OnOpenInfoCorner( iInfoType )
	if( iInfoType == InfoCornerID.GP ) then
		ContextPtr:SetHide( false );
	else
		ContextPtr:SetHide( true );
	end
end
Events.OpenInfoCorner.Add( OnOpenInfoCorner );

-------------------------------------------------
-------------------------------------------------
function OnCityClick( x, y )
    local plot = Map.GetPlot( x, y );
    if( plot ~= nil ) then
    	UI.DoSelectCityAtPlot( plot );
	end
end
	
-------------------------------------------------
-------------------------------------------------
function OnCityRClick( x, y )
    local plot = Map.GetPlot( x, y );
    if( plot ~= nil ) then
    	UI.LookAt( plot );
	end
end<|MERGE_RESOLUTION|>--- conflicted
+++ resolved
@@ -159,12 +159,7 @@
 
 						cityName = Locale.ConvertTextKey( pCity:GetNameKey() );
 						sortEntry.name = cityName;
-<<<<<<< HEAD
-						TruncateString( instance.CityName, 78, sortEntry.name );
-=======
 						TruncateString( instance.CityName, 76, sortEntry.name );
->>>>>>> 7a9020ac
-
 						local iUnitClass = GameInfo.UnitClasses[pSpecialistInfo.GreatPeopleUnitClass].ID
 						-- Vox Populi
 						--iThreshold = pCity:GetSpecialistUpgradeThreshold(iUnitClass);

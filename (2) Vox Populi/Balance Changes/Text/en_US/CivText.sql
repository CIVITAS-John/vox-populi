--- conflicted
+++ resolved
@@ -770,11 +770,7 @@
 -- Mongols
 --------------------
 UPDATE Language_en_US
-<<<<<<< HEAD
-SET Text = 'Mounted Ranged Units have an extra Attack. +100% Tribute Yields from [ICON_CITY_STATE] City-State bullying.'
-=======
 SET Text = 'Mounted Ranged Units have an extra Attack. Gain All Yields equal to 20% of the [ICON_GOLD] Gold from bullying [ICON_CITY_STATE] City-States.'
->>>>>>> cc539bfc
 WHERE Tag = 'TXT_KEY_TRAIT_TERROR';
 
 UPDATE Language_en_US

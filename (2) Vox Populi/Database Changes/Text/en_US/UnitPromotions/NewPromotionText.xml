--- conflicted
+++ resolved
@@ -1208,11 +1208,7 @@
 		<Row Tag="TXT_KEY_PROMOTION_ELISHAS_GUILE">
 			<Text>Elisha's Guile</Text>
 		</Row>
-<<<<<<< HEAD
-		<Row Tag="TXT_KEY_PROMOTION_RIACHUELO_HELP">
-=======
 		<Row Tag="TXT_KEY_PROMOTION_ELISHAS_GUILE_HELP">
->>>>>>> 3eef9cb7
 			<Text>Can Embark.[NEWLINE]+1 [ICON_VISION] Sight and Embarked Sight.[NEWLINE]Withdraw from Melee Attack if there is an open tile behind this Unit, once per turn.</Text>
 		</Row>
 		
@@ -1405,16 +1401,6 @@
 			<Text>+10% [ICON_STRENGTH] Combat Strength to all adjacent [COLOR_POSITIVE_TEXT]Friendly Units[ENDCOLOR].</Text>
 		</Row>
 		
-<<<<<<< HEAD
-		<Row Tag="TXT_KEY_PROMOTION_BURGHER">
-			<Text>Burgher</Text>
-		</Row>
-		<Row Tag="TXT_KEY_PROMOTION_BURGHER_HELP">
-			<Text>+33% [ICON_STRENGTH] Combat Strength within 2 tiles of [COLOR_POSITIVE_TEXT]Friendly City[ENDCOLOR].</Text>
-		</Row>
-		
-=======
->>>>>>> 3eef9cb7
 		<Row Tag="TXT_KEY_PROMOTION_UNWIELDY">
 			<Text>Unwieldy</Text>
 		</Row>
